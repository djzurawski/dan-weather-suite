import xarray as xr
from metpy.interpolate import log_interpolate_1d, interpolate_1d
from metpy.units import units
import metpy.calc as mpcalc
from dan_weather_suite.plotting import plot
import matplotlib.pyplot as plt
import cartopy.crs as crs
import numpy as np
import argparse
import multiprocessing as mp
from scipy.interpolate import griddata

from dateutil import parser
from datetime import datetime
import os

from dan_weather_suite.plotting.regions import WEST_CONUS_EXTENT
import traceback

# GRAVITY = 9.81 * (units.m / units.s**2)
CO_NC_DIR = "/home/dan/uems/runs/colorado5km/wrfprd"

IN_PER_MM = 0.03937008


def datetime64_to_datetime(dt: np.datetime64) -> datetime:
    return datetime.utcfromtimestamp(int(dt) / 1e9)


def domain_netcdf_files(wrf_domain="d02", path=CO_NC_DIR):
    domain_files = sorted([f for f in os.listdir(path) if wrf_domain in f])
    return domain_files


def add_pressure(ds):
    """Adds base pressure and pertubation pressure"""
    pressure_da = ds.PB + ds.P
    pressure_da = pressure_da.assign_attrs(
        {
            "units": "Pa",
            "description": "Actual pressure",
            "MemoryOrder": "XYZ",
            "stagger": "",
        }
    )

    ds["pressure"] = pressure_da
    return ds


def add_geopotential_height(ds):
    """Adds base height plus pertubation height"""
    # raw_units = (units.m**2) / (units.s**2)
    hgt_dm_da = (ds.PH + ds.PHB) / (9.81 * 10)
    hgt_dm_da = hgt_dm_da.assign_attrs(
        {
            "units": "dm",
            "description": "Geopotential height",
            "MemoryOrder": "XYZ",
            "stagger": "Z",
        }
    )
    ds["hgt"] = hgt_dm_da
    return ds


def add_temp_c(ds):
    """Adds temperature in celsius"""

    # 300 adjustment from WRF manual
    theta = (ds.T + 300) * units.degK
    temp_k = mpcalc.temperature_from_potential_temperature(ds.pressure, theta)
    temp_c = temp_k - 273.15 * units.degK

    da = xr.DataArray(
        data=temp_c.values * units.degC,
        dims=temp_c.dims,
        coords=temp_c.coords,
        attrs={
            "units": "celsius",
            "description": "Temperature",
            "MemoryOrder": "XYZ",
        },
    )
    ds["temp_c"] = da
    return ds


def preprocess_ds(ds):
    ds = add_pressure(ds)
    ds = add_geopotential_height(ds)
    # ds = add_u_mass(ds)
    # ds = add_v_mass(ds)
    ds = add_temp_c(ds)

    return ds


def calc_u_mass(ds):
    um = 0.5 * (ds.U[..., :-1] + ds.U[..., 1:]) * (units.m / units.s)
    return um.values


def calc_v_mass(ds):
    vm = 0.5 * (ds.V[:, :, :-1, :] + ds.V[:, :, 1:, :]) * (units.m / units.s)
    return vm.values


def interpolate_u_stagger_to_mass_coords(da):
    """Converts a z-staggered variable to a mass-staggered variable"""
    mass_da = 0.5 * (da[:, :, :, :-1] + da[:, :, :, 1:])
    return mass_da


def interpolate_v_stagger_to_mass_coords(da):
    """Converts a z-staggered variable to a mass-staggered variable"""
    mass_da = 0.5 * (da[:, :, :-1, :] + da[:, :, 1:, :])
    return mass_da


def interpolate_z_stagger_to_mass_coords(da):
    """Converts a z-staggered variable to a mass-staggered variable"""
    mass_da = 0.5 * (da[:, :-1, :, :] + da[:, 1:, :, :])
    return mass_da


def calc_geopotential_mass(hgt_stag):
    """Calculates geopotential on mass grid"""
    geo_height = 0.5 * (hgt_stag[:, :-1, :, :] + hgt_stag[:, 1:, :, :])
    return geo_height.values


def create_projection(ds):
    """Creates a projection from a wrf dataset"""

    proj = crs.LambertConformal(
        central_latitude=ds.TRUELAT1,
        central_longitude=ds.STAND_LON,
        standard_parallels=(ds.TRUELAT1, ds.TRUELAT2),
    )

    return proj


def downscaled_test(ds, trimmed):
    rain = ds.RAINNC[0] * IN_PER_MM
    grid = interp_to_prism(rain, trimmed)
    wrf_rain = grid.reshape(trimmed.band_data[0].shape)
    wrf_downscaled = wrf_rain * trimmed


def interp_to_prism(ds, ratio):
    xx_ratio, yy_ratio = np.meshgrid(ratio.x, ratio.y)
    ratio_pairs = np.dstack((xx_ratio, yy_ratio)).reshape(-1, 2)
    interp_points = ratio_pairs
    wrf_coords = np.dstack((ds.XLONG, ds.XLAT)).reshape(-1, 2)
    grid = griddata(
        wrf_coords, ds.to_numpy().reshape(-1), interp_points, method="cubic"
    )

    data_at_prism_points = grid.reshape(ratio.grid_data.shape[0])

    return data_at_prism_points


def accumulated_precip_plot(ds, domain_name, output_dir, extent=None):
    precip = ds.RAINNC[0] * IN_PER_MM
    lats = ds.PB.XLAT[0]
    lons = ds.PB.XLONG[0]

    init_dt = parser.parse(ds.START_DATE.replace("_", " "))
    valid_dt = datetime64_to_datetime(ds.XTIME.values[0])
    cycle = str(init_dt.hour).zfill(2)

    fhour = int((valid_dt - init_dt).total_seconds() // 3600)
    fhour_str = str(fhour).zfill(2)

    fig, ax = plot.plot_precip(lons.values, lats.values, precip, display_counties=True)

    title = plot.make_title_str(
        init_dt,
        valid_dt,
        fhour,
        "Acc precip",
        "danwrf",
        "in",
    )
    ax.set_title(title)

<<<<<<< HEAD
    """
    ax.set_extent([
        WEST_CONUS_EXTENT.left, WEST_CONUS_EXTENT.right, WEST_CONUS_EXTENT.bottom, WEST_CONUS_EXTENT.top
    ])
    """
=======
    ax.set_extent(
        [
            WEST_CONUS_EXTENT.left,
            WEST_CONUS_EXTENT.right,
            WEST_CONUS_EXTENT.bottom,
            WEST_CONUS_EXTENT.top,
        ]
    )
>>>>>>> ad6e58cb

    fname = f"{output_dir}/danwrf.{cycle}z.{domain_name}.precip.f{fhour_str}.png"
    print("saving", fname)
    fig.savefig(fname, bbox_inches="tight")
    plt.close(fig)


def accumulated_swe_plot(ds, domain_name, output_dir, extent=None):
    swe = ds.SNOWNC[0] * IN_PER_MM
    lats = ds.PB.XLAT[0]
    lons = ds.PB.XLONG[0]

    init_dt = parser.parse(ds.START_DATE.replace("_", " "))
    valid_dt = datetime64_to_datetime(ds.XTIME.values[0])
    cycle = str(init_dt.hour).zfill(2)

    fhour = int((valid_dt - init_dt).total_seconds() // 3600)
    fhour_str = str(fhour).zfill(2)

    fig, ax = plot.plot_precip(lons.values, lats.values, swe, display_counties=True)

    title = plot.make_title_str(
        init_dt,
        valid_dt,
        fhour,
        "Acc swe",
        "danwrf",
        "in",
    )
    ax.set_title(title)
<<<<<<< HEAD
    """
    ax.set_extent([
        WEST_CONUS_EXTENT.left, WEST_CONUS_EXTENT.right, WEST_CONUS_EXTENT.bottom, WEST_CONUS_EXTENT.top
    ])
    """
=======
    ax.set_extent(
        [
            WEST_CONUS_EXTENT.left,
            WEST_CONUS_EXTENT.right,
            WEST_CONUS_EXTENT.bottom,
            WEST_CONUS_EXTENT.top,
        ]
    )
>>>>>>> ad6e58cb

    fname = f"{output_dir}/danwrf.{cycle}z.{domain_name}.swe.f{fhour_str}.png"
    print("saving", fname)
    fig.savefig(fname, bbox_inches="tight")
    plt.close(fig)


def vort_500_plot(ds, domain_name, output_dir):
    levels = [500] * units.hPa

    ds = add_pressure(ds)
    ds = add_geopotential_height(ds)

    u_sigma = calc_u_mass(ds) * units.m / units.s
    v_sigma = calc_v_mass(ds) * units.m / units.s
    press = ds.pressure

    hgt_mass = calc_geopotential_mass(ds.hgt)

    height_levels, u_levels, v_levels = log_interpolate_1d(
        levels, press, hgt_mass, u_sigma, v_sigma, axis=1
    )

    u_kt = u_levels.to("kt")
    v_kt = v_levels.to("kt")

    height_levels_dm = height_levels

    lats = ds.PB.XLAT[0]
    lons = ds.PB.XLONG[0]

    dx = ds.DX * units.m
    dy = ds.DY * units.m
    vort = mpcalc.vorticity(u_levels, v_levels, dx=dx, dy=dy)

    vort = vort * 1e5

    projection = create_projection(ds)

    init_dt = parser.parse(ds.START_DATE.replace("_", " "))
    valid_dt = datetime64_to_datetime(ds.XTIME.values[0])
    cycle = str(init_dt.hour).zfill(2)

    fhour = int((valid_dt - init_dt).total_seconds() // 3600)
    fhour_str = str(fhour).zfill(2)

    fig, ax = plot.plot_500_vorticity(
        lons.values,
        lats.values,
        height_levels_dm[0][0],
        vort[0][0],
        u_kt[0][0],
        v_kt[0][0],
        projection=projection,
        display_counties=False,
    )

    title = plot.make_title_str(
        init_dt,
        valid_dt,
        fhour,
        "500mb vorticity",
        "danwrf",
        "10^5 s^-1",
    )
    ax.set_title(title)

    fname = f"{output_dir}/danwrf.{cycle}z.{domain_name}.vort500.f{fhour_str}.png"
    print("saving", fname)
    fig.savefig(fname, bbox_inches="tight")
    plt.close(fig)


def rh_700_plot(ds, domain_name, output_dir):
    levels = [700] * units.hPa

    ds = add_pressure(ds)
    ds = add_geopotential_height(ds)

    u_sigma = calc_u_mass(ds) * units.m / units.s
    v_sigma = calc_v_mass(ds) * units.m / units.s
    t_sigma = ds.temp_c
    q_sigma = ds.QVAPOR
    press = ds.pressure

    hgt_mass = calc_geopotential_mass(ds.hgt)

    height_levels, u_levels, v_levels, t_levels, q_levels = log_interpolate_1d(
        levels, press, hgt_mass, u_sigma, v_sigma, t_sigma, q_sigma, axis=1
    )

    u_kt = u_levels.to("kt")
    v_kt = v_levels.to("kt")

    height_levels_dm = height_levels

    lats = ds.PB.XLAT[0]
    lons = ds.PB.XLONG[0]

    rh_700 = mpcalc.relative_humidity_from_specific_humidity(
        700 * units.hPa, t_levels, q_levels
    )
    rh_700 = rh_700 * 100
    rh_700 = np.clip(rh_700, 0, 100)

    projection = create_projection(ds)

    init_dt = parser.parse(ds.START_DATE.replace("_", " "))
    valid_dt = datetime64_to_datetime(ds.XTIME.values[0])
    cycle = str(init_dt.hour).zfill(2)

    fhour = int((valid_dt - init_dt).total_seconds() // 3600)
    fhour_str = str(fhour).zfill(2)

    fig, ax = plot.plot_700_rh(
        lons.values,
        lats.values,
        height_levels_dm[0][0],
        rh_700[0][0],
        u_kt[0][0],
        v_kt[0][0],
        projection=projection,
        display_counties=False,
    )

    title = plot.make_title_str(
        init_dt,
        valid_dt,
        fhour,
        "700mg relative humidity",
        "danwrf",
        "%",
    )
    ax.set_title(title)
    fname = f"{output_dir}/danwrf.{cycle}z.{domain_name}.rh700.f{fhour_str}.png"
    print("saving", fname)
    fig.savefig(fname, bbox_inches="tight")
    plt.close(fig)


def terp():
    f = "/home/dan/Documents/weather/wrfprd/d01_06"
    ds = xr.open_dataset(f)
    ds = add_geopotential_height(ds)
    ds = add_pressure(ds)
    hgt_mass = calc_geopotential_mass(ds.hgt)

    p = ds.pressure[0, :, 20, 20]
    h = hgt_mass[0, :, 20, 20]

    levels = np.arange(10, 10000, 10) * 100 * units.Pa
    levels = np.array([1000, 850, 700, 500, 200, 100]) * 100 * units.Pa

    height = interpolate_1d(levels, ds.pressure, hgt_mass, axis=1)

    plt.plot(p, h, marker=".")
    plt.plot(levels, height[0, :, 20, 20], marker="x", label="linear")

    height = log_interpolate_1d(levels, ds.pressure, hgt_mass, axis=1)
    plt.plot(levels, height[0, :, 20, 20], marker="o", label="llog")
    plt.legend()

    # plt.plot(ds.hgt[0,:,20,20], marker='.')
    # plt.plot(hgt_mass[0,:,20,20], marker='.')
    plt.show()


def terrain(ds):
    projection = create_projection(ds)
    fig, ax = plot.create_basemap(display_counties=True, projection=projection)

    ax.pcolormesh(
        ds.HGT.XLONG[0],
        ds.HGT.XLAT[0],
        ds.HGT[0],
        vmin=1000,
        vmax=3800,
        transform=crs.PlateCarree(),
    )

    plt.show()


def vort_500_plots(wrfprd_dir, domain_name, wrf_domain="d01", ouput_dir="images"):
    nc_paths = [
        wrfprd_dir + "/" + nc_file
        for nc_file in domain_netcdf_files(path=wrfprd_dir, wrf_domain=wrf_domain)
    ]

    for nc_path in nc_paths:
        ds = xr.open_dataset(nc_path, engine="netcdf4")
        ds = preprocess_ds(ds)
        vort_500_plot(ds, domain_name, output_dir)


def rh_700_plots(wrfprd_dir, domain_name, wrf_domain="d01", ouput_dir="images"):
    nc_paths = [
        wrfprd_dir + "/" + nc_file
        for nc_file in domain_netcdf_files(path=wrfprd_dir, wrf_domain=wrf_domain)
    ]

    for nc_path in nc_paths:
        ds = xr.open_dataset(nc_path, engine="netcdf4")
        ds = preprocess_ds(ds)
        rh_700_plot(ds, domain_name, output_dir)


def accumulated_precip_plots(
    wrfprd_dir, domain_name, wrf_domain="d01", ouput_dir="images"
):
    nc_paths = [
        wrfprd_dir + "/" + nc_file
        for nc_file in domain_netcdf_files(path=wrfprd_dir, wrf_domain=wrf_domain)
    ]

    for nc_path in nc_paths:
        ds = xr.open_dataset(nc_path, engine="netcdf4")
        ds = preprocess_ds(ds)
        accumulated_precip_plot(ds, domain_name, output_dir)


def accumulated_swe_plots(
    wrfprd_dir, domain_name, wrf_domain="d01", ouput_dir="images"
):
    nc_paths = [
        wrfprd_dir + "/" + nc_file
        for nc_file in domain_netcdf_files(path=wrfprd_dir, wrf_domain=wrf_domain)
    ]

    for nc_path in nc_paths:
        ds = xr.open_dataset(nc_path, engine="netcdf4")
        ds = preprocess_ds(ds)
        accumulated_swe_plot(ds, domain_name, output_dir)


def error_callback(e):
    print(traceback.format_exc())
    print(e)


def main(wrfprd_path, domain_names, wrf_domains=["d01"]):
    # Do it this way because mp.Pool() freezes computer when using after calling
    # accumulated_swe_plots()

<<<<<<< HEAD
=======
    # rh_700_plots(wrfprd_path, "danwrf", "d01")

>>>>>>> ad6e58cb
    with mp.Pool() as pool:
        for domain_name, wrf_domain in zip(domain_names, wrf_domains):
            print(domain_name, wrf_domain)

            pool.apply_async(
                accumulated_swe_plots,
                (wrfprd_path, domain_name, wrf_domain),
                error_callback=error_callback,
            )
            pool.apply_async(
                accumulated_precip_plots,
                (wrfprd_path, domain_name, wrf_domain),
                error_callback=error_callback,
            )

            pool.apply_async(
                rh_700_plots,
                (wrfprd_path, domain_name, wrf_domain),
                error_callback=error_callback,
            )
            pool.apply_async(
                vort_500_plots,
                (wrfprd_path, domain_name, wrf_domain),
                error_callback=error_callback,
            )

        pool.close()
        pool.join()


if __name__ == "__main__":
    argparser = argparse.ArgumentParser(description="Danwrf plot generator")
    argparser.add_argument("-p", "--wrfprd-path", type=str, required=True)
    argparser.add_argument("-d", "--domain-name", type=str, required=True)
    argparser.add_argument("-o", "--output-dir", type=str, default="images")
    argparser.add_argument("-n", "--num-nests", type=int, default=1)

    args = argparser.parse_args()

    domain_name = args.domain_name
    wrfprd_path = args.wrfprd_path
    num_nests = args.num_nests
    output_dir = args.output_dir

    if not os.path.exists(output_dir):
        os.makedirs(output_dir)

    wrf_domains = ["d0" + str(i) for i in range(1, num_nests + 1)]
    domain_names = [f"{domain_name}-{d}" for d in wrf_domains]

    main(wrfprd_path, domain_names, wrf_domains=wrf_domains)<|MERGE_RESOLUTION|>--- conflicted
+++ resolved
@@ -187,22 +187,11 @@
     )
     ax.set_title(title)
 
-<<<<<<< HEAD
     """
     ax.set_extent([
         WEST_CONUS_EXTENT.left, WEST_CONUS_EXTENT.right, WEST_CONUS_EXTENT.bottom, WEST_CONUS_EXTENT.top
     ])
     """
-=======
-    ax.set_extent(
-        [
-            WEST_CONUS_EXTENT.left,
-            WEST_CONUS_EXTENT.right,
-            WEST_CONUS_EXTENT.bottom,
-            WEST_CONUS_EXTENT.top,
-        ]
-    )
->>>>>>> ad6e58cb
 
     fname = f"{output_dir}/danwrf.{cycle}z.{domain_name}.precip.f{fhour_str}.png"
     print("saving", fname)
@@ -233,22 +222,12 @@
         "in",
     )
     ax.set_title(title)
-<<<<<<< HEAD
+
     """
     ax.set_extent([
         WEST_CONUS_EXTENT.left, WEST_CONUS_EXTENT.right, WEST_CONUS_EXTENT.bottom, WEST_CONUS_EXTENT.top
     ])
     """
-=======
-    ax.set_extent(
-        [
-            WEST_CONUS_EXTENT.left,
-            WEST_CONUS_EXTENT.right,
-            WEST_CONUS_EXTENT.bottom,
-            WEST_CONUS_EXTENT.top,
-        ]
-    )
->>>>>>> ad6e58cb
 
     fname = f"{output_dir}/danwrf.{cycle}z.{domain_name}.swe.f{fhour_str}.png"
     print("saving", fname)
@@ -493,11 +472,6 @@
     # Do it this way because mp.Pool() freezes computer when using after calling
     # accumulated_swe_plots()
 
-<<<<<<< HEAD
-=======
-    # rh_700_plots(wrfprd_path, "danwrf", "d01")
-
->>>>>>> ad6e58cb
     with mp.Pool() as pool:
         for domain_name, wrf_domain in zip(domain_names, wrf_domains):
             print(domain_name, wrf_domain)
